--- conflicted
+++ resolved
@@ -1,177 +1,173 @@
-import numpy as np
-
-<<<<<<< HEAD
-=======
-import jaxus.utils.log as log
-from jaxus.beamforming.delays import compute_t0_delays_from_vsource
->>>>>>> 371da21e
-from jaxus.containers.waveform import Waveform
-from jaxus.utils import log
-
-
-class Transmit:
-    """Container class storing the parameters pertaining to the transmit.
-
-    Contains
-    --------
-    - t0_delays : np.ndarray
-        The t0 delays in seconds. [n_el,]
-    - tx_apodization : np.ndarray
-        The transmit apodization. [n_el,]
-    - carrier_frequency : float
-        The center frequency of the transmit pulse in Hz.
-    - pulse_width : float
-        The pulse width of the transmit pulse in seconds.
-    """
-
-    def __init__(
-        self,
-        t0_delays: np.ndarray,
-        tx_apodization: np.ndarray,
-        waveform: Waveform,
-        focus_distance=0.0,
-        focus_angle=0.0,
-    ):
-        """Initializes the Transmit object.
-
-        Parameters
-        ----------
-            t0_delays : np.ndarray
-                The t0 delays in seconds. `(n_el,)`
-            tx_apodization : np.ndarray
-                The transmit apodization. `(n_el,)`
-            carrier_frequency : float
-                The center frequency of the transmit pulse in Hz.
-            pulse_width : float
-                The pulse width of the transmit pulse in seconds.
-        """
-        self._validate_input(t0_delays, tx_apodization, waveform)
-
-        self._t0_delays = t0_delays.astype(np.float32)
-        self._tx_apodization = tx_apodization.astype(np.float32)
-        self._waveform = waveform
-        self._focus_distance = focus_distance
-        self._focus_angle = focus_angle
-
-    @property
-    def t0_delays(self):
-        """The t0 delays in seconds. [n_el,]"""
-        return self._t0_delays
-
-    @property
-    def tx_apodization(self):
-        """The transmit apodization. [n_el,]"""
-        return self._tx_apodization
-
-    @property
-    def waveform(self):
-        """The transmit waveform."""
-        return self._waveform
-
-    @property
-    def waveform_function(self):
-        """The transmit waveform function."""
-        return self._waveform.get_waveform_function()
-
-    @property
-    def carrier_frequency(self):
-        """The center frequency of the transmit pulse in Hz."""
-        return self._waveform._carrier_frequency
-
-    @property
-    def pulse_width(self):
-        """The pulse width of the transmit pulse in seconds."""
-        return self._waveform._pulse_width
-
-    @property
-    def chirp_rate(self):
-        """The chirp rate in Hz/s."""
-        try:
-            return self._waveform._chirp_rate
-        except AttributeError:
-            return 0
-
-    def __repr__(self) -> str:
-        return f"Transmit({self._waveform})"
-
-    @property
-    def focus_distance(self):
-        """The distance of the focus."""
-        return self._focus_distance
-
-    @property
-    def focus_angle(self):
-        """The angle of the focus."""
-        return self._focus_angle
-
-    @staticmethod
-    def _validate_input(t0_delays, tx_apodization, waveform):
-        """Checks if the input is valid.
-
-        Parameters
-        ----------
-            t0_delays : array_like
-                The input t0 delays.
-            tx_apodization : array_like
-                The input transmit apodization.
-            carrier_frequency : float or int
-                The input center frequency.
-            pulse_width : float or int
-                The input pulse width.
-        """
-        # ------------------------------------------------------------------------------
-        # Test t0_delays
-        # ------------------------------------------------------------------------------
-        # Check if the input is a numpy array
-        if not isinstance(t0_delays, np.ndarray):
-            raise TypeError(
-                "t0_delays must be a numpy array. " f"Got {type(t0_delays)}"
-            )
-
-        if t0_delays.ndim != 1:
-            raise ValueError(
-                "t0_delays must have shape (n_el,). " f"Got {t0_delays.shape}"
-            )
-
-        if not t0_delays.dtype in [np.float32, np.float64]:
-            raise TypeError(
-                "t0_delays must be float32 or float64. " f"Got {t0_delays.dtype}"
-            )
-
-        # ------------------------------------------------------------------------------
-        # Test tx_apodization
-        # ------------------------------------------------------------------------------
-        # Check if the input is a numpy array
-        if not isinstance(tx_apodization, np.ndarray):
-            raise TypeError(
-                "tx_apodization must be a numpy array. " f"Got {type(tx_apodization)}"
-            )
-
-        if tx_apodization.ndim != 1:
-            raise ValueError(
-                "tx_apodization must have shape (n_el,). " f"Got {tx_apodization.shape}"
-            )
-
-        if not tx_apodization.dtype in [np.float32, np.float64]:
-            raise TypeError(
-                "tx_apodization must be float32 or float64. "
-                f"Got {tx_apodization.dtype}"
-            )
-
-        # ------------------------------------------------------------------------------
-        # Further checks
-        # ------------------------------------------------------------------------------
-        # Test if inputs are compatible
-        if tx_apodization.shape[0] != t0_delays.shape[0]:
-            raise ValueError(
-                "tx_apodization must have the same number of elements as t0_delays"
-            )
-
-        if np.any(t0_delays < 0):
-            raise ValueError("t0_delays must be positive")
-
-        if np.any(tx_apodization < 0):
-            raise ValueError("tx_apodization must be positive")
-
-        if np.min(t0_delays) != 0:
-            raise ValueError("The smallest t0_delay must be 0")
+import numpy as np
+
+from jaxus.beamforming.delays import compute_t0_delays_from_vsource
+from jaxus.containers.waveform import Waveform
+from jaxus.utils import log
+
+
+class Transmit:
+    """Container class storing the parameters pertaining to the transmit.
+
+    Contains
+    --------
+    - t0_delays : np.ndarray
+        The t0 delays in seconds. [n_el,]
+    - tx_apodization : np.ndarray
+        The transmit apodization. [n_el,]
+    - carrier_frequency : float
+        The center frequency of the transmit pulse in Hz.
+    - pulse_width : float
+        The pulse width of the transmit pulse in seconds.
+    """
+
+    def __init__(
+        self,
+        t0_delays: np.ndarray,
+        tx_apodization: np.ndarray,
+        waveform: Waveform,
+        focus_distance=0.0,
+        focus_angle=0.0,
+    ):
+        """Initializes the Transmit object.
+
+        Parameters
+        ----------
+            t0_delays : np.ndarray
+                The t0 delays in seconds. `(n_el,)`
+            tx_apodization : np.ndarray
+                The transmit apodization. `(n_el,)`
+            carrier_frequency : float
+                The center frequency of the transmit pulse in Hz.
+            pulse_width : float
+                The pulse width of the transmit pulse in seconds.
+        """
+        self._validate_input(t0_delays, tx_apodization, waveform)
+
+        self._t0_delays = t0_delays.astype(np.float32)
+        self._tx_apodization = tx_apodization.astype(np.float32)
+        self._waveform = waveform
+        self._focus_distance = focus_distance
+        self._focus_angle = focus_angle
+
+    @property
+    def t0_delays(self):
+        """The t0 delays in seconds. [n_el,]"""
+        return self._t0_delays
+
+    @property
+    def tx_apodization(self):
+        """The transmit apodization. [n_el,]"""
+        return self._tx_apodization
+
+    @property
+    def waveform(self):
+        """The transmit waveform."""
+        return self._waveform
+
+    @property
+    def waveform_function(self):
+        """The transmit waveform function."""
+        return self._waveform.get_waveform_function()
+
+    @property
+    def carrier_frequency(self):
+        """The center frequency of the transmit pulse in Hz."""
+        return self._waveform._carrier_frequency
+
+    @property
+    def pulse_width(self):
+        """The pulse width of the transmit pulse in seconds."""
+        return self._waveform._pulse_width
+
+    @property
+    def chirp_rate(self):
+        """The chirp rate in Hz/s."""
+        try:
+            return self._waveform._chirp_rate
+        except AttributeError:
+            return 0
+
+    def __repr__(self) -> str:
+        return f"Transmit({self._waveform})"
+
+    @property
+    def focus_distance(self):
+        """The distance of the focus."""
+        return self._focus_distance
+
+    @property
+    def focus_angle(self):
+        """The angle of the focus."""
+        return self._focus_angle
+
+    @staticmethod
+    def _validate_input(t0_delays, tx_apodization, waveform):
+        """Checks if the input is valid.
+
+        Parameters
+        ----------
+            t0_delays : array_like
+                The input t0 delays.
+            tx_apodization : array_like
+                The input transmit apodization.
+            carrier_frequency : float or int
+                The input center frequency.
+            pulse_width : float or int
+                The input pulse width.
+        """
+        # ------------------------------------------------------------------------------
+        # Test t0_delays
+        # ------------------------------------------------------------------------------
+        # Check if the input is a numpy array
+        if not isinstance(t0_delays, np.ndarray):
+            raise TypeError(
+                "t0_delays must be a numpy array. " f"Got {type(t0_delays)}"
+            )
+
+        if t0_delays.ndim != 1:
+            raise ValueError(
+                "t0_delays must have shape (n_el,). " f"Got {t0_delays.shape}"
+            )
+
+        if not t0_delays.dtype in [np.float32, np.float64]:
+            raise TypeError(
+                "t0_delays must be float32 or float64. " f"Got {t0_delays.dtype}"
+            )
+
+        # ------------------------------------------------------------------------------
+        # Test tx_apodization
+        # ------------------------------------------------------------------------------
+        # Check if the input is a numpy array
+        if not isinstance(tx_apodization, np.ndarray):
+            raise TypeError(
+                "tx_apodization must be a numpy array. " f"Got {type(tx_apodization)}"
+            )
+
+        if tx_apodization.ndim != 1:
+            raise ValueError(
+                "tx_apodization must have shape (n_el,). " f"Got {tx_apodization.shape}"
+            )
+
+        if not tx_apodization.dtype in [np.float32, np.float64]:
+            raise TypeError(
+                "tx_apodization must be float32 or float64. "
+                f"Got {tx_apodization.dtype}"
+            )
+
+        # ------------------------------------------------------------------------------
+        # Further checks
+        # ------------------------------------------------------------------------------
+        # Test if inputs are compatible
+        if tx_apodization.shape[0] != t0_delays.shape[0]:
+            raise ValueError(
+                "tx_apodization must have the same number of elements as t0_delays"
+            )
+
+        if np.any(t0_delays < 0):
+            raise ValueError("t0_delays must be positive")
+
+        if np.any(tx_apodization < 0):
+            raise ValueError("tx_apodization must be positive")
+
+        if np.min(t0_delays) != 0:
+            raise ValueError("The smallest t0_delay must be 0")