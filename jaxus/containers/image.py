--- conflicted
+++ resolved
@@ -92,10 +92,6 @@
         """Set extent of image."""
         self._extent = Extent(value).sort()
 
-<<<<<<< HEAD
-    def set_extent(self, value):
-        return Image(self.data, extent=value, scale=self.scale, metadata=self.metadata)
-=======
     @property
     def scale(self):
         """Return whether image data is in dB or linear."""
@@ -121,7 +117,6 @@
     def set_metadata(self, metadata):
         """Returns a copy of the image with new metadata."""
         return Image(self.data, self.extent, scale=self.scale, metadata=metadata)
->>>>>>> 372568c3
 
     def __getitem__(self, idx):
         assert isinstance(idx, tuple) and len(idx) == 2
